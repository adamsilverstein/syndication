<?php

include_once( ABSPATH . 'wp-includes/class-simplepie.php' );
include_once( dirname(__FILE__) . '/interface-syndication-client.php' );

class Syndication_WP_RSS_Client extends SimplePie implements Syndication_Client {

	private $default_post_type;
	private $default_post_status;
	private $default_comment_status;
	private $default_ping_status;
	private $default_cat_status;

	private $site_ID;

	function __construct( $site_ID ) {

		switch( SIMPLEPIE_VERSION ) {
			case '1.2.1':
				parent::SimplePie();
				break;
			case '1.3':
				parent::__construct();
				break;
			default:
				parent::__construct();
				break;
		}

		parent::__construct();

		$this->site_ID = $site_ID;

		$this->set_feed_url( get_post_meta( $site_ID, 'syn_feed_url', true ) );

		$this->default_post_type        = get_post_meta( $site_ID, 'syn_default_post_type', true );
		$this->default_post_status      = get_post_meta( $site_ID, 'syn_default_post_status', true );
		$this->default_comment_status   = get_post_meta( $site_ID, 'syn_default_comment_status', true );
		$this->default_ping_status      = get_post_meta( $site_ID, 'syn_default_ping_status', true );
		$this->default_cat_status       = get_post_meta( $site_ID, 'syn_default_cat_status', true );

		add_action( 'syn_post_pull_new_post', array( __CLASS__, 'save_meta' ), 10, 5 );
		add_action( 'syn_post_pull_new_post', array( __CLASS__, 'save_tax' ), 10, 5 );
		add_action( 'syn_post_pull_edit_post', array( __CLASS__, 'update_meta' ), 10, 5 );
		add_action( 'syn_post_pull_edit_post', array( __CLASS__, 'update_tax' ), 10, 5 );
	}

	public static function get_client_data() {
		return array( 'id' => 'WP_RSS', 'modes' => array( 'pull' ), 'name' => 'RSS' );
	}

	public function new_post($post_ID) {
		// Not supported
		return false;
	}

	public function edit_post($post_ID, $ext_ID) {
		// Not supported
		return false;
	}

	public function delete_post($ext_ID) {
		// Not supported
		return false;
	}

	public function test_connection() {
		// TODO: Implement test_connection() method.
		return true;
	}

	public function is_post_exists($ext_ID) {
		// Not supported
		return false;
	}

	public static function display_settings($site) {

		$feed_url                   = get_post_meta( $site->ID, 'syn_feed_url', true );
		$default_post_type          = get_post_meta( $site->ID, 'syn_default_post_type', true );
		$default_post_status        = get_post_meta( $site->ID, 'syn_default_post_status', true );
		$default_comment_status     = get_post_meta( $site->ID, 'syn_default_comment_status', true );
		$default_ping_status        = get_post_meta( $site->ID, 'syn_default_ping_status', true );
		$default_cat_status         = get_post_meta( $site->ID, 'syn_default_cat_status', true );

		?>

		<p>
			<label for="feed_url"><?php echo esc_html__( 'Enter feed URL', 'push-syndication' ); ?></label>
		</p>
		<p>
			<input type="text" class="widefat" name="feed_url" id="feed_url" size="100" value="<?php echo esc_attr( $feed_url ); ?>" />
		</p>
		<p>
			<label for="default_post_type"><?php echo esc_html__( 'Select post type', 'push-syndication' ); ?></label>
		</p>
		<p>
			<select name="default_post_type" id="default_post_type" />

			<?php

			$post_types = get_post_types();

			foreach( $post_types as $post_type ) {
				echo '<option value="' . esc_attr( $post_type ) . '"' . selected( $post_type, $default_post_type ) . '>' . esc_html( $post_type )  . '</option>';
			}

			?>

			</select>
		</p>
		<p>
			<label for="default_post_status"><?php echo esc_html__( 'Select post status', 'push-syndication' ); ?></label>
		</p>
		<p>
			<select name="default_post_status" id="default_post_status" />

			<?php

			$post_statuses  = get_post_statuses();

			foreach( $post_statuses as $key => $value ) {
				echo '<option value="' . esc_attr( $key ) . '"' . selected( $key, $default_post_status ) . '>' . esc_html( $key )  . '</option>';
			}

			?>

			</select>
		</p>
		<p>
			<label for="default_comment_status"><?php echo esc_html__( 'Select comment status', 'push-syndication' ); ?></label>
		</p>
		<p>
			<select name="default_comment_status" id="default_comment_status" />
				<option value="open" <?php selected( 'open', $default_comment_status )  ?> >open</option>
				<option value="closed" <?php selected( 'closed', $default_comment_status )  ?> >closed</option>
			</select>
		</p>
		<p>
			<label for="default_ping_status"><?php echo esc_html__( 'Select ping status', 'push-syndication' ); ?></label>
		</p>
		<p>
			<select name="default_ping_status" id="default_ping_status" />
			<option value="open" <?php selected( 'open', $default_ping_status )  ?> >open</option>
			<option value="closed" <?php selected( 'closed', $default_ping_status )  ?> >closed</option>
			</select>
		</p>
		<p>
			<label for="default_cat_status"><?php echo esc_html__( 'Select category status', 'push-syndication' ); ?></label>
		</p>
		<p>
			<select name="default_cat_status" id="default_cat_status" />
			<option value="yes" <?php selected( 'yes', $default_cat_status )  ?> ><?php echo esc_html__( 'import categories', 'push-syndication' ); ?></option>
			<option value="no" <?php selected( 'no', $default_cat_status )  ?> ><?php echo esc_html__( 'ignore categories', 'push-syndication' ); ?></option>
			</select>
		</p>

		<?php

		do_action( 'syn_after_site_form', $site );
	}

	public static function save_settings( $site_ID ) {

		update_post_meta( $site_ID, 'syn_feed_url', esc_url_raw( $_POST['feed_url'] ) );
		update_post_meta( $site_ID, 'syn_default_post_type', sanitize_text_field( $_POST['default_post_type'] ) );
		update_post_meta( $site_ID, 'syn_default_post_status', sanitize_text_field( $_POST['default_post_status'] ) );
		update_post_meta( $site_ID, 'syn_default_comment_status', sanitize_text_field($_POST['default_comment_status'] ) );
		update_post_meta( $site_ID, 'syn_default_ping_status', sanitize_text_field( $_POST['default_ping_status'] ) );
		update_post_meta( $site_ID, 'syn_default_cat_status', sanitize_text_field( $_POST['default_cat_status'] ) );
		return true;

	}

	public function get_post( $ext_ID ) {
		// TODO: Implement get_post() method.
	}

	public function get_posts( $args = array() ) {

		$site_post = get_post( $this->site_ID );

		$rss_init = $this->init();

		if ( false === $rss_init ) {
			Syndication_Logger::log_post_error( $this->site_ID, $status = 'error', $message = sprintf( __( 'Failed to parse feed at: %s', 'push-syndication' ), $this->feed_url ), $log_time = isset( $site_post->postmeta['is_update'] ) ? $site_post->postmeta['is_update'] : null, $extra = array( 'error' => $this->error() ) );

			// Track the event.
			do_action( 'push_syndication_event', 'pull_failure', $this->site_ID );
		} else {
			Syndication_Logger::log_post_info( $this->site_ID, $status = 'fetch_feed', $message = sprintf( __( 'fetched feed with %d bytes', 'push-syndication' ), strlen( $this->get_raw_data() ) ), $log_time = null, $extra = array() );
<<<<<<< HEAD
=======

			// Track the event.
			do_action( 'push_syndication_event', 'pull_success', $this->site_ID );
>>>>>>> b3542b90
		}

		$this->handle_content_type();

		// hold all the posts
		$posts = array();
		$taxonomy = array( 'cats' => array(), 'tags' => array() );

		foreach( $this->get_items() as $item ) {
			if ( 'yes' == $this->default_cat_status ) {
				$taxonomy = $this->set_taxonomy( $item );
			}

			$post = array(
				'post_title'        => $item->get_title(),
				'post_content'      => $item->get_content(),
				'post_excerpt'      => $item->get_description(),
				'post_type'         => $this->default_post_type,
				'post_status'       => $this->default_post_status,
				'post_date'         => date( 'Y-m-d H:i:s', strtotime( $item->get_date() ) ),
				'comment_status'    => $this->default_comment_status,
				'ping_status'       => $this->default_ping_status,
				'post_guid'         => $item->get_id(),
				'post_category'     => $taxonomy['cats'],
				'tags_input'        => $taxonomy['tags']
			);
			// This filter can be used to exclude or alter posts during a pull import
			$post = apply_filters( 'syn_rss_pull_filter_post', $post, $args, $item );
			if ( false === $post )
				continue;
			$posts[] = $post;
		}

		return $posts;

	}

	public function set_taxonomy( $item ) {
		$cats = $item->get_categories();
		$ids = array(
			'cats'    => array(),
			'tags'            => array()
		);

		foreach ( $cats as $cat ) {
			// checks if term exists
			if ( $result = get_term_by( 'name', $cat->term, 'category' ) ) {
				if ( isset( $result->term_id ) ) {
					$ids['cats'][] = $result->term_id;
				}
			} elseif ( $result = get_term_by( 'name', $cat->term, 'post_tag' ) ) {
				if ( isset( $result->term_id ) ) {
					$ids['tags'][] = $result->term_id;
				}
			} else {
				// creates if not
				$result = wp_insert_term( $cat->term, 'category' );
				if ( isset( $result->term_id ) ) {
					$ids['cats'][] = $result->term_id;
				}
			}
		}

		// returns array ready for post creation
		return $ids;
	}

	public static function save_meta( $result, $post, $site, $transport_type, $client ) {
		if ( ! $result || is_wp_error( $result ) || ! isset( $post['postmeta'] ) ) {
			return false;
		}
		$categories = $post['post_category'];
		wp_set_post_terms($result, $categories, 'category', true);
		$metas = $post['postmeta'];

		//handle enclosures separately first
		$enc_field = isset( $metas['enc_field'] ) ? $metas['enc_field'] : null;
		$enclosures = isset( $metas['enclosures'] ) ? $metas['enclosures'] : null;
		if ( isset( $enclosures ) && isset ( $enc_field ) ) {
			// first remove all enclosures for the post (for updates) if any
			delete_post_meta( $result, $enc_field);
			foreach( $enclosures as $enclosure ) {
				if (defined('ENCLOSURES_AS_STRINGS') && constant('ENCLOSURES_AS_STRINGS')) {
					$enclosure = implode("\n", $enclosure);
				}
				add_post_meta($result, $enc_field, $enclosure, false);
			}

			// now remove them from the rest of the metadata before saving the rest
			unset($metas['enclosures']);
		}

		foreach ($metas as $meta_key => $meta_value) {
			add_post_meta($result, $meta_key, $meta_value, true);
		}
	}

	public static function update_meta( $result, $post, $site, $transport_type, $client ) {
		if ( ! $result || is_wp_error( $result ) || ! isset( $post['postmeta'] ) ) {
			return false;
		}
		$categories = $post['post_category'];
		wp_set_post_terms($result, $categories, 'category', true);
		$metas = $post['postmeta'];

		// handle enclosures separately first
		$enc_field = isset( $metas['enc_field'] ) ? $metas['enc_field'] : null;
		$enclosures = isset( $metas['enclosures'] ) ? $metas['enclosures'] : null;
		if ( isset( $enclosures ) && isset( $enc_field ) ) {
			// first remove all enclosures for the post (for updates)
			delete_post_meta( $result, $enc_field);
			foreach( $enclosures as $enclosure ) {
				if (defined('ENCLOSURES_AS_STRINGS') && constant('ENCLOSURES_AS_STRINGS')) {
					$enclosure = implode("\n", $enclosure);
				}
				add_post_meta($result, $enc_field, $enclosure, false);
			}

			// now remove them from the rest of the metadata before saving the rest
			unset($metas['enclosures']);
		}

		foreach ($metas as $meta_key => $meta_value) {
			update_post_meta($result, $meta_key, $meta_value);
		}
	}

	public static function save_tax( $result, $post, $site, $transport_type, $client ) {
		if ( ! $result || is_wp_error( $result ) || ! isset( $post['tax'] ) ) {
			return false;
		}
		$taxonomies = $post['tax'];
		foreach ( $taxonomies as $tax_name => $tax_value ) {
			// post cannot be used to create new taxonomy
			if ( ! taxonomy_exists( $tax_name ) ) {
				continue;
			}
			wp_set_object_terms($result, (string)$tax_value, $tax_name, true);
		}
	}

	public static function update_tax( $result, $post, $site, $transport_type, $client ) {
		if ( ! $result || is_wp_error( $result ) || ! isset( $post['tax'] ) ) {
			return false;
		}
		$taxonomies = $post['tax'];
		$replace_tax_list = array();
		foreach ( $taxonomies as $tax_name => $tax_value ) {
			//post cannot be used to create new taxonomy
			if ( ! taxonomy_exists( $tax_name ) ) {
				continue;
			}
			if ( !in_array($tax_name, $replace_tax_list ) ) {
				//if we haven't processed this taxonomy before, replace any terms on the post with the first new one
				wp_set_object_terms($result, (string)$tax_value, $tax_name );
				$replace_tax_list[] = $tax_name;
			} else {
				//if we've already added one term for this taxonomy, append any others
				wp_set_object_terms($result, (string)$tax_value, $tax_name, true);
			}
		}
	}
}<|MERGE_RESOLUTION|>--- conflicted
+++ resolved
@@ -189,12 +189,9 @@
 			do_action( 'push_syndication_event', 'pull_failure', $this->site_ID );
 		} else {
 			Syndication_Logger::log_post_info( $this->site_ID, $status = 'fetch_feed', $message = sprintf( __( 'fetched feed with %d bytes', 'push-syndication' ), strlen( $this->get_raw_data() ) ), $log_time = null, $extra = array() );
-<<<<<<< HEAD
-=======
 
 			// Track the event.
 			do_action( 'push_syndication_event', 'pull_success', $this->site_ID );
->>>>>>> b3542b90
 		}
 
 		$this->handle_content_type();

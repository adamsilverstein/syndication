--- conflicted
+++ resolved
@@ -1,749 +1,721 @@
-<?php
-
-include_once( ABSPATH . 'wp-includes/class-IXR.php' );
-include_once( ABSPATH . 'wp-includes/class-wp-http-ixr-client.php' );
-include_once( dirname(__FILE__) . '/interface-syndication-client.php' );
-include_once( dirname( __FILE__ ) . '/push-syndicate-encryption.php' );
-
-class Syndication_WP_XMLRPC_Client extends WP_HTTP_IXR_Client implements Syndication_Client {
-
-	private $username;
-	private $password;
-
-	private $site_ID;
-
-	function __construct( $site_ID ) {
-
-		// @TODO check port, timeout etc
-		$server = untrailingslashit( get_post_meta( $site_ID, 'syn_site_url', true ) );
-		if ( false === strpos( $server, 'xmlrpc.php' ) )
-			$server = esc_url_raw( trailingslashit( $server ) . 'xmlrpc.php' );
-		else
-			$server = esc_url_raw( $server );
-
-		$this->username = get_post_meta( $site_ID, 'syn_site_username', true);
-		$this->password = push_syndicate_decrypt( get_post_meta( $site_ID, 'syn_site_password', true) );
-		$this->site_ID  = $site_ID;
-
-		parent::__construct( $server );
-
-		if ( true === apply_filters( 'syn_xmlrpc_push_send_thumbnail', true, $site_ID, $this ) ) {
-			add_action( 'syn_xmlrpc_push_new_post_success', array( $this, 'post_push_send_thumbnail' ), 10, 6 );
-			add_action( 'syn_xmlrpc_push_edit_post_success', array( $this, 'post_push_send_thumbnail' ), 10, 6 );
-			// TODO: on delete post, delete thumbnail
-		}
-	}
-
-	private function get_thumbnail_meta_keys( $post_id ) {
-		// Support for non-core images, like from the Multiple Post Thumbnail plugin
-		return apply_filters( 'syn_xmlrpc_push_thumbnail_metas', array( '_thumbnail_id' ), $post_id );
-	}
-
-	function post_push_send_thumbnail( $remote_post_id, $post_id ) {
-
-		$thumbnail_meta_keys = $this->get_thumbnail_meta_keys( $post_id ); 
-
-		foreach ( $thumbnail_meta_keys as $thumbnail_meta ) {
-			$thumbnail_id = get_post_meta( $post_id, $thumbnail_meta, true );
-			$syn_local_meta_key = '_syn_push_thumb_' . $thumbnail_meta;
-			$syndicated_thumbnails_by_site = get_post_meta( $post_id, $syn_local_meta_key, true );
-
-			if ( ! is_array( $syndicated_thumbnails_by_site ) ) {
-				$syndicated_thumbnails_by_site = array();
-			}
-
-			$syndicated_thumbnail_id = isset( $syndicated_thumbnails_by_site[ $this->site_ID ] ) ? $syndicated_thumbnails_by_site[ $this->site_ID ] : false;
-
-			if ( ! $thumbnail_id ) {
-				if ( $syndicated_thumbnail_id ) {
-					$result = $this->query(
-						'syndication.deleteThumbnail',
-						'1',
-						$this->username,
-						$this->password,
-						$remote_post_id,
-						$thumbnail_meta
-					);
-
-					unset( $syndicated_thumbnails_by_site[ $this->site_ID ] ); 
-					update_post_meta( $post_id, $syn_local_meta_key, $syndicated_thumbnails_by_site );
-
-				}
-				continue;
-			}
-
-			if ( $syndicated_thumbnail_id == $thumbnail_id ) {
-				continue;
-			}
-
-			list( $thumbnail_url ) = wp_get_attachment_image_src( $thumbnail_id, 'full' );
-			//pass thumbnail data and meta into the addThumnail to sync caption, description and alt-text
-			//has to be this way since mw_newMediaObject doesn't allow to pass description and caption along
-			$thumbnail_post_data = get_post( $thumbnail_id );
-			$thumbnail_alt_text = get_post_meta( $thumbnail_id, '_wp_attachment_image_alt', true );
-			
-			$result = $this->query(
-				'syndication.addThumbnail',
-				'1',
-				$this->username,
-				$this->password,
-				$remote_post_id,
-				$thumbnail_url,
-				$thumbnail_meta,
-				$thumbnail_post_data,
-				$thumbnail_alt_text
-			);
-
-			if ( $result ) {
-				$syndicated_thumbnails_by_site[ $this->site_ID ] = $thumbnail_id;
-				update_post_meta( $post_id, $syn_local_meta_key, $syndicated_thumbnails_by_site );
-			}
-		}
-	}
-
-	public static function get_client_data() {
-		return array( 'id' => 'WP_XMLRPC', 'modes' => array( 'push' ), 'name' => 'WordPress XMLRPC' );
-	}
-	
-	public function new_post( $post_ID ) {
-
-		$post = (array)get_post( $post_ID );
-
-		// This filter can be used to exclude or alter posts during a content push
-		$post = apply_filters( 'syn_xmlrpc_push_filter_new_post', $post, $post_ID );
-		if ( false === $post ) {
-			return true;
-		}
-		
-		//Uploads all gallery images to the remote site and replaces [gallery] tags with new IDs
-		$post['post_content'] = $this->syndicate_gallery_images( $post['post_content'] );
-
-		// rearranging arguments
-		$args = array();
-		$args['post_title']	 = $post['post_title'];
-		$args['post_content']   = $post['post_content'];
-		$args['post_excerpt']   = $post['post_excerpt'];
-		$args['post_status']	= $post['post_status'];
-		$args['post_type']	  = $post['post_type'];
-		$args['wp_password']	= $post['post_password'];
-		$args['post_date_gmt']  = $this->convert_date_gmt( $post['post_date_gmt'], $post['post_date'] );
-
-		$args['terms_names'] = $this->_get_post_terms( $post_ID );
-
-		$args['custom_fields'] = $this->_get_custom_fields( $post_ID );
-
-		$args = apply_filters( 'syn_xmlrpc_push_new_post_args', $args, $post );
-
-		$result = $this->query(
-			'wp.newPost',
-			'1',
-			$this->username,
-			$this->password,
-			$args
-		);
-
-		if ( ! $result ) {
-			return new WP_Error( $this->getErrorCode(), $this->getErrorMessage() );
-		}
-
-		$remote_post_id = (int) $this->getResponse();
-
-		do_action( 'syn_xmlrpc_push_new_post_success', $remote_post_id, $post_ID );
-
-		return $remote_post_id;
-
-	}
-
-	public function edit_post( $post_ID, $remote_post_id ) {
-
-		$args = array();
-
-		$post = (array)get_post( $post_ID );
-
-		// This filter can be used to exclude or alter posts during a content push
-		$post = apply_filters( 'syn_xmlrpc_push_filter_edit_post', $post, $post_ID );
-		if ( false === $post ) {
-			return true;
-		}
-
-		$remote_post = $this->get_remote_post( $remote_post_id );
-
-		if ( ! $remote_post ) {
-			return new WP_Error( 'syn-remote-post-not-found', __( 'Remote post doesn\'t exist.', 'syndication' ) );
-		}
-
-		// Delete existing metadata to avoid duplicates
-		$args['custom_fields'] = array();
-		foreach ( $remote_post['custom_fields'] as $custom_field ) {
-			$args['custom_fields'][] = array( 
-				'id' => $custom_field['id'],
-				'meta_key_lookup' => $custom_field['key'],
-			);
-
-<<<<<<< HEAD
-=======
-		}
-
-		$thumbnail_meta_keys = $this->get_thumbnail_meta_keys( $post_ID );
-
-		foreach ( $thumbnail_meta_keys as $thumbnail_meta_key ) {
-			$thumbnail_id = get_post_meta( $post_ID, $thumbnail_meta_key, true );
-			$syn_local_meta_key = '_syn_push_thumb_' . $thumbnail_meta_key;
-			$syndicated_thumbnails_by_site = get_post_meta( $post_ID, $syn_local_meta_key, true );
-
-			if ( ! is_array( $syndicated_thumbnails_by_site ) ) {
-				$syndicated_thumbnails_by_site = array();
-			}
-
-			$syndicated_thumbnail_id = isset( $syndicated_thumbnails_by_site[ $this->site_ID ] ) ? $syndicated_thumbnails_by_site[ $this->site_ID ] : false;
-
-			if ( $syndicated_thumbnail_id == $thumbnail_id ) {
-				//need to preserve old meta custom_type_thumbnail_id if it wasn't changed during update
-				//hence we remove ID from the custom_fileds list in order to avoid its deletion
-				foreach ( $args['custom_fields'] as $index => $value ) {
-					if ( $value['meta_key_lookup'] == $thumbnail_meta_key ) {
-						unset( $args['custom_fields'][$index] );
-					}
-				}
-			}
->>>>>>> 1f754b34
-		}
-
-		$thumbnail_meta_keys = $this->get_thumbnail_meta_keys( $post_ID );
-
-		foreach ( $thumbnail_meta_keys as $thumbnail_meta_key ) {
-			$thumbnail_id = get_post_meta( $post_ID, $thumbnail_meta_key, true );
-			$syn_local_meta_key = '_syn_push_thumb_' . $thumbnail_meta_key;
-			$syndicated_thumbnails_by_site = get_post_meta( $post_ID, $syn_local_meta_key, true );
-
-			if ( ! is_array( $syndicated_thumbnails_by_site ) ) {
-				$syndicated_thumbnails_by_site = array();
-			}
-
-			$syndicated_thumbnail_id = isset( $syndicated_thumbnails_by_site[ $this->site_ID ] ) ? $syndicated_thumbnails_by_site[ $this->site_ID ] : false;
-
-			if ( $syndicated_thumbnail_id == $thumbnail_id ) {
-				//need to preserve old meta custom_type_thumbnail_id if it wasn't changed during update
-				//hence we remove ID from the custom_fileds list in order to avoid its deletion
-				foreach ( $args['custom_fields'] as $index => $value ) {
-					if ( $value['meta_key_lookup'] == $thumbnail_meta_key ) {
-						unset( $args['custom_fields'][$index] );
-					}
-				}
-			}
-		}
-
-		//Uploads all gallery images to the remote site and replaces [gallery] tags with new IDs
-		$post['post_content'] = $this->syndicate_gallery_images( $post['post_content'] );
-
-		// rearranging arguments
-		$args['post_title']	 = $post['post_title'];
-		$args['post_content']   = $post['post_content'];
-		$args['post_excerpt']   = $post['post_excerpt'];
-		$args['post_status']	= $post['post_status'];
-		$args['post_type']	  = $post['post_type'];
-		$args['wp_password']	= $post['post_password'];
-		$args['post_date_gmt']  = $this->convert_date_gmt( $post['post_date_gmt'], $post['post_date'] );
-
-		$args['terms_names'] = $this->_get_post_terms( $post_ID );
-
-		$args['custom_fields'] = array_merge( $args['custom_fields'], $this->_get_custom_fields( $post_ID ) );
-
-		$args = apply_filters( 'syn_xmlrpc_push_edit_post_args', $args, $post );
-
-		$result = $this->query(
-			'wp.editPost',
-			'1',
-			$this->username,
-			$this->password,
-			$remote_post_id,
-			$args
-		);
-
-		if ( ! $result ) {
-			return new WP_Error( $this->getErrorCode(), $this->getErrorMessage() );
-		}
-
-		do_action( 'syn_xmlrpc_push_edit_post_success', $remote_post_id, $post_ID );
-
-		return $remote_post_id;
-	}
-
-	/**
-	* Utility method to Syndicate [gallery] shortcode images
-	* It needs to upload images and inject new IDs into the post_content
- 	* @access private
- 	* @uses $shortcode_tags global variable
- 	* @param string $post_content - post to be syndicated
- 	* @return string $post_content - post content with replaced gallery shortcodes
-	*/
-	private function syndicate_gallery_images( $post_content ) {
-		$attachment_ids = array();
-		global $shortcode_tags;
-		//overwrite global shortcodes for gallery only and then revert back to original
-		$temp = $shortcode_tags;
-		$shortcode_tags = array( 'gallery' => 'gallery_shortcode' );
-		$pattern = get_shortcode_regex();
-		$shortcode_tags = $temp;
-
-		$image_ids = array();
-		$new_image_ids = array();
-		 
-		if ( preg_match_all( '/' . $pattern . '/s', $post_content, $matches ) ) {
-		  $count=count( $matches[3] );		  
-		  for ( $i = 0; $i < $count; $i++ ) {
-		    $atts = shortcode_parse_atts( $matches[3][$i] );
-		    if ( isset( $atts['ids'] ) ) {
-		      $attachment_ids = explode( ',', $atts['ids'] );
-		      $image_ids[$i] = $attachment_ids;
-		    }
-		  }
-		}
-
-		if( ! empty( $image_ids ) ) {
-			foreach ( $image_ids as $key => $gallery_ids ) {
-				foreach ( $gallery_ids as $index => $id ) {
-					//do upload, get new ID back
-					list( $thumbnail_url ) = wp_get_attachment_image_src( $id, 'full' );
-					$thumbnail_post_data = get_post($id);
-					$thumbnail_alt_text = trim( get_post_meta( $id, '_wp_attachment_image_alt', true ) );
-
-					$result = $this->query(
-						'syndication.postGalleryImage',
-						'1',
-						$this->username,
-						$this->password,
-						$thumbnail_url,
-						$thumbnail_post_data,
-						$thumbnail_alt_text
-					);
-
-					if ( ! $result ) {
-						return new WP_Error( $this->getErrorCode(), $this->getErrorMessage() );
-					}
-					$new_image_ids[$key][$index] = (int) $this->getResponse();
-				}
-			}
-		}
-
-		//new IDs needs to be injected into the post content
-		//replace old gallery code with a new one
-		$lenght = count( $matches[0] );
-		for ( $i = 0; $i < $lenght; $i++ ) {
-			$shortcode = $matches[0][$i];
-			//WP regex matches attribute with leading space, required here
-			$attribute = ' ids="' . implode( ',', $image_ids[$i] ) . '"';
-			$new_attribute = ' ids="' . implode( ',', $new_image_ids[$i] ) . '"';
-			$new_shortcode = str_replace( $attribute, $new_attribute, $shortcode );
-			$post_content = str_replace( $shortcode, $new_shortcode, $post_content );
-		}
-
-		return $post_content;
-	}
-
-	public function delete_post( $remote_post_id ) {
-
-		$result = $this->query(
-				'wp.deletePost',
-				'1',
-				$this->username,
-				$this->password,
-				$remote_post_id
-		);
-
-		if ( ! $result ) {
-			return new WP_Error( $this->getErrorCode(), $this->getErrorMessage() );
-		}
-
-		return true;
-	}
-
-	private function _get_custom_fields( $post_id ) {
-		$post = get_post( $post_id );
-
-		$custom_fields = array();
-		$all_post_meta = get_post_custom( $post_id );
-
-		$blacklisted_meta = $this->_get_meta_blacklist( $post_id );
-		foreach ( (array) $all_post_meta as $post_meta_key => $post_meta_values ) {
-
-			if ( in_array( $post_meta_key, $blacklisted_meta ) || preg_match( '/^_?syn/i', $post_meta_key ) )
-				continue;
-
-			foreach ( $post_meta_values as $post_meta_value ) {
-				$post_meta_value = maybe_unserialize( $post_meta_value ); // get_post_custom returns serialized data
-
-				$custom_fields[] = array(
-					'key' => $post_meta_key,
-					'value' => $post_meta_value,
-				);
-			}
-		}
-
-		$custom_fields[] = array(
-			'key' => 'syn_source_url',
-			'value' => $post->guid,
-		);
-		return $custom_fields;
-	}
-
-	private function _get_meta_blacklist( $post_id ) {
-		$blacklist = array( '_edit_last', '_edit_lock' /** TODO: add more **/ );
-		$thumbnail_meta_keys = $this->get_thumbnail_meta_keys( $post_id );
-
-		$blacklist = array_merge( $blacklist, $thumbnail_meta_keys );
-		return apply_filters( 'syn_ignored_meta_fields', $blacklist, $post_id );
-	}
-
-	private function _get_post_terms( $post_id ) {
-		$terms_names = array();
-
-		$post = get_post( $post_id );
-
-		if ( is_object_in_taxonomy( $post->post_type, 'category' ) )
-			$terms_names['category'] = wp_get_object_terms( $post_id, 'category', array( 'fields' => 'names' ) );
-
-		if ( is_object_in_taxonomy( $post->post_type, 'post_tag' )  )
-			$terms_names['post_tag'] = wp_get_object_terms( $post_id, 'post_tag', array( 'fields' => 'names' ) );
-
-		// TODO: custom taxonomy
-
-		return $terms_names;
-	}
-
-	public function test_connection() {
-
-		$result = $this->query(
-			'wp.getPostTypes', // @TODO find a better suitable function
-			'1',
-			$this->username,
-			$this->password
-		);
-
-		if( !$result ) {
-
-			$error_code = absint($this->getErrorCode());
-
-			switch( $error_code ) {
-				case 32301:
-					add_filter('redirect_post_location', create_function( '$location', 'return add_query_arg("message", 305, $location);' ) );
-					break;
-				case 401:
-					add_filter('redirect_post_location', create_function( '$location', 'return add_query_arg("message", 302, $location);' ) );
-					break;
-				case 403:
-					add_filter('redirect_post_location', create_function( '$location', 'return add_query_arg("message", 303, $location);' ) );
-					break;
-				case 405:
-					add_filter('redirect_post_location', create_function( '$location', 'return add_query_arg("message", 304, $location);' ) );
-					break;
-				default:
-					add_filter('redirect_post_location', create_function( '$location', 'return add_query_arg("message", 306, $location);' ) );
-					break;
-			}
-
-			return false;
-
-		}
-
-		return true;
-
-	}
-
-	function get_remote_post( $remote_post_id ) {
-
-		$result = $this->query(
-			'wp.getPost',
-			'1',
-			$this->username,
-			$this->password,
-			$remote_post_id
-		);
-
-		if( !$result )
-			return false;
-
-		return $this->getResponse();
-	}
-
-	public function is_post_exists( $remote_post_id ) {
-		$remote_post = $this->get_remote_post( $remote_post_id );
-
-		if( ! $remote_post || $remote_post_id != $remote_post['post_id'] ) {
-			return false;
-		}
-
-		return true;
-
-	}
-
-	protected function convert_date_gmt( $date_gmt, $date ) {
-		if ( $date !== '0000-00-00 00:00:00' && $date_gmt === '0000-00-00 00:00:00' ) {
-			return new IXR_Date( get_gmt_from_date( mysql2date( 'Y-m-d H:i:s', $date, false ), 'Ymd\TH:i:s' ) );
-		}
-		return $this->convert_date( $date_gmt );
-	}
-
-	protected function convert_date( $date ) {
-		if ( $date === '0000-00-00 00:00:00' ) {
-			return new IXR_Date( '00000000T00:00:00Z' );
-		}
-		return new IXR_Date( mysql2date( 'Ymd\TH:i:s', $date, false ) );
-	}
-
-	public static function display_settings( $site ) {
-
-		$site_url = get_post_meta( $site->ID, 'syn_site_url', true);
-		$site_username = get_post_meta( $site->ID, 'syn_site_username', true);
-		$site_password = push_syndicate_decrypt( get_post_meta( $site->ID, 'syn_site_password', true) );
-
-		?>
-
-		<p>
-			<label for=site_url><?php echo esc_html__( 'Enter a valid site URL', 'push-syndication' ); ?></label>
-		</p>
-		<p>
-			<input type="text" class="widefat" name="site_url" id="site_url" size="100" value="<?php echo esc_html( $site_url ); ?>" />
-		</p>
-		<p>
-			<label for="site_username"><?php echo esc_html__( 'Enter Username', 'push-syndication' ); ?></label>
-		</p>
-		<p>
-			<input type="text" class="widefat" name="site_username" id="site_username" size="100" value="<?php echo esc_attr( $site_username ); ?>" />
-		</p>
-		<p>
-			<label><?php echo esc_html__( 'Enter Password', 'push-syndication' ); ?></label>
-		</p>
-		<p>
-			<input type="password" class="widefat" name="site_password" id="site_password" size="100"  autocomplete="off" value="<?php echo esc_attr( $site_password ); ?>" />
-		</p>
-
-		<?php
-
-	}
-
-	public static function save_settings( $site_ID ) {
-
-		$_POST['site_url'] = str_replace( '/xmlrpc.php', '', $_POST['site_url'] );
-
-		update_post_meta( $site_ID, 'syn_site_url', esc_url_raw( $_POST['site_url'] ) );
-		update_post_meta( $site_ID, 'syn_site_username', sanitize_text_field( $_POST['site_username'] ) );
-		update_post_meta( $site_ID, 'syn_site_password', push_syndicate_encrypt( sanitize_text_field( $_POST['site_password'] ) ) );
-
-		if( !filter_var( $_POST['site_url'], FILTER_VALIDATE_URL ) ) {
-			add_filter('redirect_post_location', create_function( '$location', 'return add_query_arg("message", 301, $location);' ) );
-			return false;
-		}
-
-		return true;
-
-	}
-
-	public function get_post( $ext_ID )
-	{
-		// TODO: Implement get_post() method.
-	}
-
-	public function get_posts( $args = array() )
-	{
-		// TODO: Implement get_posts() method.
-	}
-
-}
-
-class Syndication_WP_XMLRPC_Client_Extensions {
-
-	public static function init() {
-		add_filter( 'xmlrpc_methods' , array( __CLASS__, 'push_syndicate_methods' ) );
-	}
-
-	public static function push_syndicate_methods( $methods ) {
-        $methods['syndication.addThumbnail']    = array( __CLASS__, 'xmlrpc_add_thumbnail' );
-        $methods['syndication.deleteThumbnail']    = array( __CLASS__, 'xmlrpc_delete_thumbnail' );
-        $methods['syndication.postGalleryImage'] = array(__CLASS__, 'xmlrpc_post_gallery_images');
-
-		return $methods;
-	}
-
-	public static function xmlrpc_add_thumbnail( $args ) {
-		global $wp_xmlrpc_server, $wpdb;
-
-		$wp_xmlrpc_server->escape( $args );
-
-		$blog_id             = (int) $args[0];
-		$username            = $args[1];
-		$password            = $args[2];
-		$post_ID             = (int) $args[3];
-		$thumbnail_url       = esc_url_raw( $args[4] );
-		$meta_key            = ! empty( $args[5] ) ? sanitize_text_field( $args[5] ) : '_thumbnail_id';
-		$thumbnail_post_data = $args[6];
-		$thumbnail_alt_text  = $args[7];
-
-		if ( ! $post_ID )
-			return new IXR_Error( 500, __( 'Please specify a valid post_ID.', 'syndication' ) );
-
-		$thumbnail_raw = wp_remote_retrieve_body( wp_remote_get( $thumbnail_url ) );
-		if ( ! $thumbnail_raw )
-			return new IXR_Error( 500, __( 'Sorry, the image URL provided was incorrect.', 'syndication' ) );
-
-		$thumbnail_filename = basename( $thumbnail_url );
-		$thumbnail_type = wp_check_filetype( $thumbnail_filename );
-
-		$args = array(
-			$blog_id,
-			$username,
-			$password,
-			array(
-				'name' => $thumbnail_filename,
-				'type' => $thumbnail_type['type'],
-				'bits' => $thumbnail_raw,
-				'overwrite' => false,
-			),
-		);
-
-		// Note: Leting mw_newMediaObject handle our auth and cap checks
-		$image = $wp_xmlrpc_server->mw_newMediaObject( $args );
-
-		if ( ! is_array( $image ) || empty( $image['url'] ) )
-			return $image;
-
-		$thumbnail_id = (int) $image['id'];
-		if( empty( $thumbnail_id ) )
-			return new IXR_Error( 500, __( 'Sorry, looks like the image upload failed.', 'syndication' ) );
-
-		if ( '_thumbnail_id' == $meta_key )
-			$thumbnail_set = set_post_thumbnail( $post_ID, $thumbnail_id );
-		else
-			$thumbnail_set = update_post_meta( $post_ID, $meta_key, $thumbnail_id );
-
-		if ( ! $thumbnail_set )
-			return new IXR_Error( 403, __( 'Could not attach post thumbnail.' ) );
-		
-		$args = array(
-			$blog_id,
-			$username,
-			$password,
-			$thumbnail_id,
-			array(
-				'post_title' => $thumbnail_post_data['post_title'],
-				'post_content' => $thumbnail_post_data['post_content'],
-				'post_excerpt' => $thumbnail_post_data['post_excerpt'],
-			),
-		);
-		//update caption and description of the image
-		$result = $wp_xmlrpc_server->wp_editPost( $args );
-		if ( $result !== true ) {
-			//failed to update atatchment post details
-			//handle it th way you want it (log it, message it)
-		}
-		//update alt text of the image
-		update_post_meta($thumbnail_id, '_wp_attachment_image_alt', $thumbnail_alt_text);
-
-		return $thumbnail_id;
-	}
-
-	public static function xmlrpc_delete_thumbnail( $args ) {
-
-		global $wp_xmlrpc_server;
-		$wp_xmlrpc_server->escape( $args );
-
-		$blog_id	    = (int) $args[0];
-		$username	    = $args[1];
-		$password	    = $args[2];
-		$post_ID            = (int) $args[3];
-		$meta_key = ! empty( $args[4] ) ? sanitize_text_field( $args[4] ) : '_thumbnail_id';
-
-		if ( !$user = $wp_xmlrpc_server->login( $username, $password ) )
-			return $wp_xmlrpc_server->error;
-
-		if ( ! current_user_can( 'edit_post', $post_ID ) )
-			return new IXR_Error( 401, __( 'Sorry, you are not allowed to post on this site.' ) );
-
-		if ( '_thumbnail_id' == $meta_key )
-			$result = delete_post_thumbnail( $post_ID );
-		else
-			$result = delete_post_meta( $post_ID, $meta_key );
-
-		if ( ! $result )
-			return new IXR_Error( 403, __( 'Could not remove post thumbnail.' ) );
-
-		return true;
-
-	}
-
-	/**
-	* Upload Image for the gallery shortcode
-	* @uses $wp_xmlrpc_server
-	* @param array $args Contains necessary parameters for XMLRCP call: user, paasword, image data
-	* @return integer $thumbnail_id New ID of the newly uploaded image to the remote site
-	*/
-	public static function xmlrpc_post_gallery_images( $args ) {
-		global $wp_xmlrpc_server;
-
-		$wp_xmlrpc_server->escape( $args );
-
-		$blog_id             = (int) $args[0];
-		$username            = $args[1];
-		$password            = $args[2];
-		$thumbnail_url       = esc_url_raw( $args[3] );
-		$thumbnail_post_data = $args[4];
-		$thumbnail_alt_text  = $args[5];
-
-		$thumbnail_raw = wp_remote_retrieve_body( wp_remote_get( $thumbnail_url ) );
-		if ( ! $thumbnail_raw ) {
-			return new IXR_Error( 500, __( 'Sorry, the image URL provided was incorrect.', 'syndication' ) );
-		}
-
-		$thumbnail_filename = basename( $thumbnail_url );
-		$thumbnail_type = wp_check_filetype( $thumbnail_filename );
-
-		$args = array(
-			$blog_id,
-			$username,
-			$password,
-			array(
-				'name' => $thumbnail_filename,
-				'type' => $thumbnail_type['type'],
-				'bits' => $thumbnail_raw,
-				'overwrite' => false,
-			),
-		);
-
-		// Note: Leting mw_newMediaObject handle our auth and cap checks
-		$image = $wp_xmlrpc_server->mw_newMediaObject( $args );
-		if ( ! is_array( $image ) || empty($image['url'] ) ) {
-			return $image;
-		}
-
-		$thumbnail_id = (int) $image['id'];
-		if ( empty( $thumbnail_id ) ) {
-			return new IXR_Error( 500, __( 'Sorry, looks like the image upload failed.', 'syndication' ) );
-		}
-		
-		$args = array(
-			$blog_id,
-			$username,
-			$password,
-			$thumbnail_id,
-			array(
-				'post_title' => $thumbnail_post_data['post_title'],
-				'post_content' => $thumbnail_post_data['post_content'],
-				'post_excerpt' => $thumbnail_post_data['post_excerpt'],
-			),
-		);
-
-		//update caption and description of the image
-		$result = $wp_xmlrpc_server->wp_editPost( $args );
-		if ( $result !== true ) {
-			//failed to update atatchment post details
-			//handle it th way you want it (log it, message it)
-			error_log('Syndication. xmlrpc_post_gallery_images Failed to update remote post attachments');
-		}
-		//update alt text of the image
-		update_post_meta( $thumbnail_id, '_wp_attachment_image_alt', $thumbnail_alt_text );
-
-		return $thumbnail_id;
-	} //end of xmlrpc_post_gallery_images()
-}
-
-Syndication_WP_XMLRPC_Client_Extensions::init();
+<?php
+
+include_once( ABSPATH . 'wp-includes/class-IXR.php' );
+include_once( ABSPATH . 'wp-includes/class-wp-http-ixr-client.php' );
+include_once( dirname(__FILE__) . '/interface-syndication-client.php' );
+include_once( dirname( __FILE__ ) . '/push-syndicate-encryption.php' );
+
+class Syndication_WP_XMLRPC_Client extends WP_HTTP_IXR_Client implements Syndication_Client {
+
+	private $username;
+	private $password;
+
+	private $site_ID;
+
+	function __construct( $site_ID ) {
+
+		// @TODO check port, timeout etc
+		$server = untrailingslashit( get_post_meta( $site_ID, 'syn_site_url', true ) );
+		if ( false === strpos( $server, 'xmlrpc.php' ) )
+			$server = esc_url_raw( trailingslashit( $server ) . 'xmlrpc.php' );
+		else
+			$server = esc_url_raw( $server );
+
+		$this->username = get_post_meta( $site_ID, 'syn_site_username', true);
+		$this->password = push_syndicate_decrypt( get_post_meta( $site_ID, 'syn_site_password', true) );
+		$this->site_ID  = $site_ID;
+
+		parent::__construct( $server );
+
+		if ( true === apply_filters( 'syn_xmlrpc_push_send_thumbnail', true, $site_ID, $this ) ) {
+			add_action( 'syn_xmlrpc_push_new_post_success', array( $this, 'post_push_send_thumbnail' ), 10, 6 );
+			add_action( 'syn_xmlrpc_push_edit_post_success', array( $this, 'post_push_send_thumbnail' ), 10, 6 );
+			// TODO: on delete post, delete thumbnail
+		}
+	}
+
+	private function get_thumbnail_meta_keys( $post_id ) {
+		// Support for non-core images, like from the Multiple Post Thumbnail plugin
+		return apply_filters( 'syn_xmlrpc_push_thumbnail_metas', array( '_thumbnail_id' ), $post_id );
+	}
+
+	function post_push_send_thumbnail( $remote_post_id, $post_id ) {
+
+		$thumbnail_meta_keys = $this->get_thumbnail_meta_keys( $post_id ); 
+
+		foreach ( $thumbnail_meta_keys as $thumbnail_meta ) {
+			$thumbnail_id = get_post_meta( $post_id, $thumbnail_meta, true );
+			$syn_local_meta_key = '_syn_push_thumb_' . $thumbnail_meta;
+			$syndicated_thumbnails_by_site = get_post_meta( $post_id, $syn_local_meta_key, true );
+
+			if ( ! is_array( $syndicated_thumbnails_by_site ) ) {
+				$syndicated_thumbnails_by_site = array();
+			}
+
+			$syndicated_thumbnail_id = isset( $syndicated_thumbnails_by_site[ $this->site_ID ] ) ? $syndicated_thumbnails_by_site[ $this->site_ID ] : false;
+
+			if ( ! $thumbnail_id ) {
+				if ( $syndicated_thumbnail_id ) {
+					$result = $this->query(
+						'syndication.deleteThumbnail',
+						'1',
+						$this->username,
+						$this->password,
+						$remote_post_id,
+						$thumbnail_meta
+					);
+
+					unset( $syndicated_thumbnails_by_site[ $this->site_ID ] ); 
+					update_post_meta( $post_id, $syn_local_meta_key, $syndicated_thumbnails_by_site );
+
+				}
+				continue;
+			}
+
+			if ( $syndicated_thumbnail_id == $thumbnail_id ) {
+				continue;
+			}
+
+			list( $thumbnail_url ) = wp_get_attachment_image_src( $thumbnail_id, 'full' );
+			//pass thumbnail data and meta into the addThumnail to sync caption, description and alt-text
+			//has to be this way since mw_newMediaObject doesn't allow to pass description and caption along
+			$thumbnail_post_data = get_post( $thumbnail_id );
+			$thumbnail_alt_text = get_post_meta( $thumbnail_id, '_wp_attachment_image_alt', true );
+			
+			$result = $this->query(
+				'syndication.addThumbnail',
+				'1',
+				$this->username,
+				$this->password,
+				$remote_post_id,
+				$thumbnail_url,
+				$thumbnail_meta,
+				$thumbnail_post_data,
+				$thumbnail_alt_text
+			);
+
+			if ( $result ) {
+				$syndicated_thumbnails_by_site[ $this->site_ID ] = $thumbnail_id;
+				update_post_meta( $post_id, $syn_local_meta_key, $syndicated_thumbnails_by_site );
+			}
+		}
+	}
+
+	public static function get_client_data() {
+		return array( 'id' => 'WP_XMLRPC', 'modes' => array( 'push' ), 'name' => 'WordPress XMLRPC' );
+	}
+	
+	public function new_post( $post_ID ) {
+
+		$post = (array)get_post( $post_ID );
+
+		// This filter can be used to exclude or alter posts during a content push
+		$post = apply_filters( 'syn_xmlrpc_push_filter_new_post', $post, $post_ID );
+		if ( false === $post ) {
+			return true;
+		}
+		
+		//Uploads all gallery images to the remote site and replaces [gallery] tags with new IDs
+		$post['post_content'] = $this->syndicate_gallery_images( $post['post_content'] );
+
+		// rearranging arguments
+		$args = array();
+		$args['post_title']	 = $post['post_title'];
+		$args['post_content']   = $post['post_content'];
+		$args['post_excerpt']   = $post['post_excerpt'];
+		$args['post_status']	= $post['post_status'];
+		$args['post_type']	  = $post['post_type'];
+		$args['wp_password']	= $post['post_password'];
+		$args['post_date_gmt']  = $this->convert_date_gmt( $post['post_date_gmt'], $post['post_date'] );
+
+		$args['terms_names'] = $this->_get_post_terms( $post_ID );
+
+		$args['custom_fields'] = $this->_get_custom_fields( $post_ID );
+
+		$args = apply_filters( 'syn_xmlrpc_push_new_post_args', $args, $post );
+
+		$result = $this->query(
+			'wp.newPost',
+			'1',
+			$this->username,
+			$this->password,
+			$args
+		);
+
+		if ( ! $result ) {
+			return new WP_Error( $this->getErrorCode(), $this->getErrorMessage() );
+		}
+
+		$remote_post_id = (int) $this->getResponse();
+
+		do_action( 'syn_xmlrpc_push_new_post_success', $remote_post_id, $post_ID );
+
+		return $remote_post_id;
+
+	}
+
+	public function edit_post( $post_ID, $remote_post_id ) {
+
+		$args = array();
+
+		$post = (array)get_post( $post_ID );
+
+		// This filter can be used to exclude or alter posts during a content push
+		$post = apply_filters( 'syn_xmlrpc_push_filter_edit_post', $post, $post_ID );
+		if ( false === $post ) {
+			return true;
+		}
+
+		$remote_post = $this->get_remote_post( $remote_post_id );
+
+		if ( ! $remote_post ) {
+			return new WP_Error( 'syn-remote-post-not-found', __( 'Remote post doesn\'t exist.', 'syndication' ) );
+		}
+
+		// Delete existing metadata to avoid duplicates
+		$args['custom_fields'] = array();
+		foreach ( $remote_post['custom_fields'] as $custom_field ) {
+			$args['custom_fields'][] = array( 
+				'id' => $custom_field['id'],
+				'meta_key_lookup' => $custom_field['key'],
+			);
+		}
+
+		$thumbnail_meta_keys = $this->get_thumbnail_meta_keys( $post_ID );
+
+		foreach ( $thumbnail_meta_keys as $thumbnail_meta_key ) {
+			$thumbnail_id = get_post_meta( $post_ID, $thumbnail_meta_key, true );
+			$syn_local_meta_key = '_syn_push_thumb_' . $thumbnail_meta_key;
+			$syndicated_thumbnails_by_site = get_post_meta( $post_ID, $syn_local_meta_key, true );
+
+			if ( ! is_array( $syndicated_thumbnails_by_site ) ) {
+				$syndicated_thumbnails_by_site = array();
+			}
+
+			$syndicated_thumbnail_id = isset( $syndicated_thumbnails_by_site[ $this->site_ID ] ) ? $syndicated_thumbnails_by_site[ $this->site_ID ] : false;
+
+			if ( $syndicated_thumbnail_id == $thumbnail_id ) {
+				//need to preserve old meta custom_type_thumbnail_id if it wasn't changed during update
+				//hence we remove ID from the custom_fileds list in order to avoid its deletion
+				foreach ( $args['custom_fields'] as $index => $value ) {
+					if ( $value['meta_key_lookup'] == $thumbnail_meta_key ) {
+						unset( $args['custom_fields'][$index] );
+					}
+				}
+			}
+		}
+
+		//Uploads all gallery images to the remote site and replaces [gallery] tags with new IDs
+		$post['post_content'] = $this->syndicate_gallery_images( $post['post_content'] );
+
+		// rearranging arguments
+		$args['post_title']	 = $post['post_title'];
+		$args['post_content']   = $post['post_content'];
+		$args['post_excerpt']   = $post['post_excerpt'];
+		$args['post_status']	= $post['post_status'];
+		$args['post_type']	  = $post['post_type'];
+		$args['wp_password']	= $post['post_password'];
+		$args['post_date_gmt']  = $this->convert_date_gmt( $post['post_date_gmt'], $post['post_date'] );
+
+		$args['terms_names'] = $this->_get_post_terms( $post_ID );
+
+		$args['custom_fields'] = array_merge( $args['custom_fields'], $this->_get_custom_fields( $post_ID ) );
+
+		$args = apply_filters( 'syn_xmlrpc_push_edit_post_args', $args, $post );
+
+		$result = $this->query(
+			'wp.editPost',
+			'1',
+			$this->username,
+			$this->password,
+			$remote_post_id,
+			$args
+		);
+
+		if ( ! $result ) {
+			return new WP_Error( $this->getErrorCode(), $this->getErrorMessage() );
+		}
+
+		do_action( 'syn_xmlrpc_push_edit_post_success', $remote_post_id, $post_ID );
+
+		return $remote_post_id;
+	}
+
+	/**
+	* Utility method to Syndicate [gallery] shortcode images
+	* It needs to upload images and inject new IDs into the post_content
+ 	* @access private
+ 	* @uses $shortcode_tags global variable
+ 	* @param string $post_content - post to be syndicated
+ 	* @return string $post_content - post content with replaced gallery shortcodes
+	*/
+	private function syndicate_gallery_images( $post_content ) {
+		$attachment_ids = array();
+		global $shortcode_tags;
+		//overwrite global shortcodes for gallery only and then revert back to original
+		$temp = $shortcode_tags;
+		$shortcode_tags = array( 'gallery' => 'gallery_shortcode' );
+		$pattern = get_shortcode_regex();
+		$shortcode_tags = $temp;
+
+		$image_ids = array();
+		$new_image_ids = array();
+		 
+		if ( preg_match_all( '/' . $pattern . '/s', $post_content, $matches ) ) {
+		  $count=count( $matches[3] );		  
+		  for ( $i = 0; $i < $count; $i++ ) {
+		    $atts = shortcode_parse_atts( $matches[3][$i] );
+		    if ( isset( $atts['ids'] ) ) {
+		      $attachment_ids = explode( ',', $atts['ids'] );
+		      $image_ids[$i] = $attachment_ids;
+		    }
+		  }
+		}
+
+		if( ! empty( $image_ids ) ) {
+			foreach ( $image_ids as $key => $gallery_ids ) {
+				foreach ( $gallery_ids as $index => $id ) {
+					//do upload, get new ID back
+					list( $thumbnail_url ) = wp_get_attachment_image_src( $id, 'full' );
+					$thumbnail_post_data = get_post($id);
+					$thumbnail_alt_text = trim( get_post_meta( $id, '_wp_attachment_image_alt', true ) );
+
+					$result = $this->query(
+						'syndication.postGalleryImage',
+						'1',
+						$this->username,
+						$this->password,
+						$thumbnail_url,
+						$thumbnail_post_data,
+						$thumbnail_alt_text
+					);
+
+					if ( ! $result ) {
+						return new WP_Error( $this->getErrorCode(), $this->getErrorMessage() );
+					}
+					$new_image_ids[$key][$index] = (int) $this->getResponse();
+				}
+			}
+		}
+
+		//new IDs needs to be injected into the post content
+		//replace old gallery code with a new one
+		$lenght = count( $matches[0] );
+		for ( $i = 0; $i < $lenght; $i++ ) {
+			$shortcode = $matches[0][$i];
+			//WP regex matches attribute with leading space, required here
+			$attribute = ' ids="' . implode( ',', $image_ids[$i] ) . '"';
+			$new_attribute = ' ids="' . implode( ',', $new_image_ids[$i] ) . '"';
+			$new_shortcode = str_replace( $attribute, $new_attribute, $shortcode );
+			$post_content = str_replace( $shortcode, $new_shortcode, $post_content );
+		}
+
+		return $post_content;
+	}
+
+	public function delete_post( $remote_post_id ) {
+
+		$result = $this->query(
+				'wp.deletePost',
+				'1',
+				$this->username,
+				$this->password,
+				$remote_post_id
+		);
+
+		if ( ! $result ) {
+			return new WP_Error( $this->getErrorCode(), $this->getErrorMessage() );
+		}
+
+		return true;
+	}
+
+	private function _get_custom_fields( $post_id ) {
+		$post = get_post( $post_id );
+
+		$custom_fields = array();
+		$all_post_meta = get_post_custom( $post_id );
+
+		$blacklisted_meta = $this->_get_meta_blacklist( $post_id );
+		foreach ( (array) $all_post_meta as $post_meta_key => $post_meta_values ) {
+
+			if ( in_array( $post_meta_key, $blacklisted_meta ) || preg_match( '/^_?syn/i', $post_meta_key ) )
+				continue;
+
+			foreach ( $post_meta_values as $post_meta_value ) {
+				$post_meta_value = maybe_unserialize( $post_meta_value ); // get_post_custom returns serialized data
+
+				$custom_fields[] = array(
+					'key' => $post_meta_key,
+					'value' => $post_meta_value,
+				);
+			}
+		}
+
+		$custom_fields[] = array(
+			'key' => 'syn_source_url',
+			'value' => $post->guid,
+		);
+		return $custom_fields;
+	}
+
+	private function _get_meta_blacklist( $post_id ) {
+		$blacklist = array( '_edit_last', '_edit_lock' /** TODO: add more **/ );
+		$thumbnail_meta_keys = $this->get_thumbnail_meta_keys( $post_id );
+
+		$blacklist = array_merge( $blacklist, $thumbnail_meta_keys );
+		return apply_filters( 'syn_ignored_meta_fields', $blacklist, $post_id );
+	}
+
+	private function _get_post_terms( $post_id ) {
+		$terms_names = array();
+
+		$post = get_post( $post_id );
+
+		if ( is_object_in_taxonomy( $post->post_type, 'category' ) )
+			$terms_names['category'] = wp_get_object_terms( $post_id, 'category', array( 'fields' => 'names' ) );
+
+		if ( is_object_in_taxonomy( $post->post_type, 'post_tag' )  )
+			$terms_names['post_tag'] = wp_get_object_terms( $post_id, 'post_tag', array( 'fields' => 'names' ) );
+
+		// TODO: custom taxonomy
+
+		return $terms_names;
+	}
+
+	public function test_connection() {
+
+		$result = $this->query(
+			'wp.getPostTypes', // @TODO find a better suitable function
+			'1',
+			$this->username,
+			$this->password
+		);
+
+		if( !$result ) {
+
+			$error_code = absint($this->getErrorCode());
+
+			switch( $error_code ) {
+				case 32301:
+					add_filter('redirect_post_location', create_function( '$location', 'return add_query_arg("message", 305, $location);' ) );
+					break;
+				case 401:
+					add_filter('redirect_post_location', create_function( '$location', 'return add_query_arg("message", 302, $location);' ) );
+					break;
+				case 403:
+					add_filter('redirect_post_location', create_function( '$location', 'return add_query_arg("message", 303, $location);' ) );
+					break;
+				case 405:
+					add_filter('redirect_post_location', create_function( '$location', 'return add_query_arg("message", 304, $location);' ) );
+					break;
+				default:
+					add_filter('redirect_post_location', create_function( '$location', 'return add_query_arg("message", 306, $location);' ) );
+					break;
+			}
+
+			return false;
+
+		}
+
+		return true;
+
+	}
+
+	function get_remote_post( $remote_post_id ) {
+
+		$result = $this->query(
+			'wp.getPost',
+			'1',
+			$this->username,
+			$this->password,
+			$remote_post_id
+		);
+
+		if( !$result )
+			return false;
+
+		return $this->getResponse();
+	}
+
+	public function is_post_exists( $remote_post_id ) {
+		$remote_post = $this->get_remote_post( $remote_post_id );
+
+		if( ! $remote_post || $remote_post_id != $remote_post['post_id'] ) {
+			return false;
+		}
+
+		return true;
+
+	}
+
+	protected function convert_date_gmt( $date_gmt, $date ) {
+		if ( $date !== '0000-00-00 00:00:00' && $date_gmt === '0000-00-00 00:00:00' ) {
+			return new IXR_Date( get_gmt_from_date( mysql2date( 'Y-m-d H:i:s', $date, false ), 'Ymd\TH:i:s' ) );
+		}
+		return $this->convert_date( $date_gmt );
+	}
+
+	protected function convert_date( $date ) {
+		if ( $date === '0000-00-00 00:00:00' ) {
+			return new IXR_Date( '00000000T00:00:00Z' );
+		}
+		return new IXR_Date( mysql2date( 'Ymd\TH:i:s', $date, false ) );
+	}
+
+	public static function display_settings( $site ) {
+
+		$site_url = get_post_meta( $site->ID, 'syn_site_url', true);
+		$site_username = get_post_meta( $site->ID, 'syn_site_username', true);
+		$site_password = push_syndicate_decrypt( get_post_meta( $site->ID, 'syn_site_password', true) );
+
+		?>
+
+		<p>
+			<label for=site_url><?php echo esc_html__( 'Enter a valid site URL', 'push-syndication' ); ?></label>
+		</p>
+		<p>
+			<input type="text" class="widefat" name="site_url" id="site_url" size="100" value="<?php echo esc_html( $site_url ); ?>" />
+		</p>
+		<p>
+			<label for="site_username"><?php echo esc_html__( 'Enter Username', 'push-syndication' ); ?></label>
+		</p>
+		<p>
+			<input type="text" class="widefat" name="site_username" id="site_username" size="100" value="<?php echo esc_attr( $site_username ); ?>" />
+		</p>
+		<p>
+			<label><?php echo esc_html__( 'Enter Password', 'push-syndication' ); ?></label>
+		</p>
+		<p>
+			<input type="password" class="widefat" name="site_password" id="site_password" size="100"  autocomplete="off" value="<?php echo esc_attr( $site_password ); ?>" />
+		</p>
+
+		<?php
+
+	}
+
+	public static function save_settings( $site_ID ) {
+
+		$_POST['site_url'] = str_replace( '/xmlrpc.php', '', $_POST['site_url'] );
+
+		update_post_meta( $site_ID, 'syn_site_url', esc_url_raw( $_POST['site_url'] ) );
+		update_post_meta( $site_ID, 'syn_site_username', sanitize_text_field( $_POST['site_username'] ) );
+		update_post_meta( $site_ID, 'syn_site_password', push_syndicate_encrypt( sanitize_text_field( $_POST['site_password'] ) ) );
+
+		if( !filter_var( $_POST['site_url'], FILTER_VALIDATE_URL ) ) {
+			add_filter('redirect_post_location', create_function( '$location', 'return add_query_arg("message", 301, $location);' ) );
+			return false;
+		}
+
+		return true;
+
+	}
+
+	public function get_post( $ext_ID )
+	{
+		// TODO: Implement get_post() method.
+	}
+
+	public function get_posts( $args = array() )
+	{
+		// TODO: Implement get_posts() method.
+	}
+
+}
+
+class Syndication_WP_XMLRPC_Client_Extensions {
+
+	public static function init() {
+		add_filter( 'xmlrpc_methods' , array( __CLASS__, 'push_syndicate_methods' ) );
+	}
+
+	public static function push_syndicate_methods( $methods ) {
+        $methods['syndication.addThumbnail']    = array( __CLASS__, 'xmlrpc_add_thumbnail' );
+        $methods['syndication.deleteThumbnail']    = array( __CLASS__, 'xmlrpc_delete_thumbnail' );
+        $methods['syndication.postGalleryImage'] = array(__CLASS__, 'xmlrpc_post_gallery_images');
+
+		return $methods;
+	}
+
+	public static function xmlrpc_add_thumbnail( $args ) {
+		global $wp_xmlrpc_server, $wpdb;
+
+		$wp_xmlrpc_server->escape( $args );
+
+		$blog_id             = (int) $args[0];
+		$username            = $args[1];
+		$password            = $args[2];
+		$post_ID             = (int) $args[3];
+		$thumbnail_url       = esc_url_raw( $args[4] );
+		$meta_key            = ! empty( $args[5] ) ? sanitize_text_field( $args[5] ) : '_thumbnail_id';
+		$thumbnail_post_data = $args[6];
+		$thumbnail_alt_text  = $args[7];
+
+		if ( ! $post_ID )
+			return new IXR_Error( 500, __( 'Please specify a valid post_ID.', 'syndication' ) );
+
+		$thumbnail_raw = wp_remote_retrieve_body( wp_remote_get( $thumbnail_url ) );
+		if ( ! $thumbnail_raw )
+			return new IXR_Error( 500, __( 'Sorry, the image URL provided was incorrect.', 'syndication' ) );
+
+		$thumbnail_filename = basename( $thumbnail_url );
+		$thumbnail_type = wp_check_filetype( $thumbnail_filename );
+
+		$args = array(
+			$blog_id,
+			$username,
+			$password,
+			array(
+				'name' => $thumbnail_filename,
+				'type' => $thumbnail_type['type'],
+				'bits' => $thumbnail_raw,
+				'overwrite' => false,
+			),
+		);
+
+		// Note: Leting mw_newMediaObject handle our auth and cap checks
+		$image = $wp_xmlrpc_server->mw_newMediaObject( $args );
+
+		if ( ! is_array( $image ) || empty( $image['url'] ) )
+			return $image;
+
+		$thumbnail_id = (int) $image['id'];
+		if( empty( $thumbnail_id ) )
+			return new IXR_Error( 500, __( 'Sorry, looks like the image upload failed.', 'syndication' ) );
+
+		if ( '_thumbnail_id' == $meta_key )
+			$thumbnail_set = set_post_thumbnail( $post_ID, $thumbnail_id );
+		else
+			$thumbnail_set = update_post_meta( $post_ID, $meta_key, $thumbnail_id );
+
+		if ( ! $thumbnail_set )
+			return new IXR_Error( 403, __( 'Could not attach post thumbnail.' ) );
+		
+		$args = array(
+			$blog_id,
+			$username,
+			$password,
+			$thumbnail_id,
+			array(
+				'post_title' => $thumbnail_post_data['post_title'],
+				'post_content' => $thumbnail_post_data['post_content'],
+				'post_excerpt' => $thumbnail_post_data['post_excerpt'],
+			),
+		);
+		//update caption and description of the image
+		$result = $wp_xmlrpc_server->wp_editPost( $args );
+		if ( $result !== true ) {
+			//failed to update atatchment post details
+			//handle it th way you want it (log it, message it)
+		}
+		//update alt text of the image
+		update_post_meta($thumbnail_id, '_wp_attachment_image_alt', $thumbnail_alt_text);
+
+		return $thumbnail_id;
+	}
+
+	public static function xmlrpc_delete_thumbnail( $args ) {
+
+		global $wp_xmlrpc_server;
+		$wp_xmlrpc_server->escape( $args );
+
+		$blog_id	    = (int) $args[0];
+		$username	    = $args[1];
+		$password	    = $args[2];
+		$post_ID            = (int) $args[3];
+		$meta_key = ! empty( $args[4] ) ? sanitize_text_field( $args[4] ) : '_thumbnail_id';
+
+		if ( !$user = $wp_xmlrpc_server->login( $username, $password ) )
+			return $wp_xmlrpc_server->error;
+
+		if ( ! current_user_can( 'edit_post', $post_ID ) )
+			return new IXR_Error( 401, __( 'Sorry, you are not allowed to post on this site.' ) );
+
+		if ( '_thumbnail_id' == $meta_key )
+			$result = delete_post_thumbnail( $post_ID );
+		else
+			$result = delete_post_meta( $post_ID, $meta_key );
+
+		if ( ! $result )
+			return new IXR_Error( 403, __( 'Could not remove post thumbnail.' ) );
+
+		return true;
+
+	}
+
+	/**
+	* Upload Image for the gallery shortcode
+	* @uses $wp_xmlrpc_server
+	* @param array $args Contains necessary parameters for XMLRCP call: user, paasword, image data
+	* @return integer $thumbnail_id New ID of the newly uploaded image to the remote site
+	*/
+	public static function xmlrpc_post_gallery_images( $args ) {
+		global $wp_xmlrpc_server;
+
+		$wp_xmlrpc_server->escape( $args );
+
+		$blog_id             = (int) $args[0];
+		$username            = $args[1];
+		$password            = $args[2];
+		$thumbnail_url       = esc_url_raw( $args[3] );
+		$thumbnail_post_data = $args[4];
+		$thumbnail_alt_text  = $args[5];
+
+		$thumbnail_raw = wp_remote_retrieve_body( wp_remote_get( $thumbnail_url ) );
+		if ( ! $thumbnail_raw ) {
+			return new IXR_Error( 500, __( 'Sorry, the image URL provided was incorrect.', 'syndication' ) );
+		}
+
+		$thumbnail_filename = basename( $thumbnail_url );
+		$thumbnail_type = wp_check_filetype( $thumbnail_filename );
+
+		$args = array(
+			$blog_id,
+			$username,
+			$password,
+			array(
+				'name' => $thumbnail_filename,
+				'type' => $thumbnail_type['type'],
+				'bits' => $thumbnail_raw,
+				'overwrite' => false,
+			),
+		);
+
+		// Note: Leting mw_newMediaObject handle our auth and cap checks
+		$image = $wp_xmlrpc_server->mw_newMediaObject( $args );
+		if ( ! is_array( $image ) || empty($image['url'] ) ) {
+			return $image;
+		}
+
+		$thumbnail_id = (int) $image['id'];
+		if ( empty( $thumbnail_id ) ) {
+			return new IXR_Error( 500, __( 'Sorry, looks like the image upload failed.', 'syndication' ) );
+		}
+		
+		$args = array(
+			$blog_id,
+			$username,
+			$password,
+			$thumbnail_id,
+			array(
+				'post_title' => $thumbnail_post_data['post_title'],
+				'post_content' => $thumbnail_post_data['post_content'],
+				'post_excerpt' => $thumbnail_post_data['post_excerpt'],
+			),
+		);
+
+		//update caption and description of the image
+		$result = $wp_xmlrpc_server->wp_editPost( $args );
+		if ( $result !== true ) {
+			//failed to update atatchment post details
+			//handle it th way you want it (log it, message it)
+			error_log('Syndication. xmlrpc_post_gallery_images Failed to update remote post attachments');
+		}
+		//update alt text of the image
+		update_post_meta( $thumbnail_id, '_wp_attachment_image_alt', $thumbnail_alt_text );
+
+		return $thumbnail_id;
+	} //end of xmlrpc_post_gallery_images()
+}
+
+Syndication_WP_XMLRPC_Client_Extensions::init();